--- conflicted
+++ resolved
@@ -101,7 +101,6 @@
     const brokers = process.env.KAFKA_BROKERS?.split(",") || [];
     log(`Initializing Kafka connection to brokers: ${brokers.join(", ")}`, "kafka");
 
-<<<<<<< HEAD
     const kafkaConfig = {
       clientId: "content-processing-service", 
       brokers,
@@ -143,31 +142,12 @@
 
     const kafka = new Kafka(kafkaConfig);
 
-=======
-    const kafka = new Kafka({
-      clientId: "content-processing-service",
-      brokers,
-      ssl: false,
-      sasl,
-      connectionTimeout: KAFKA_CONFIG.CONNECTION_TIMEOUT,
-      authenticationTimeout: KAFKA_CONFIG.AUTH_TIMEOUT,
-      retry: {
-        initialRetryTime: KAFKA_CONFIG.RETRY_INITIAL_TIME,
-        retries: KAFKA_CONFIG.MAX_RETRIES,
-        maxRetryTime: KAFKA_CONFIG.RETRY_MAX_TIME,
-        factor: KAFKA_CONFIG.RETRY_FACTOR,
-      },
-      logLevel: 4
-    });
-
->>>>>>> 238c5576
     consumer = kafka.consumer({
       groupId: process.env.KAFKA_GROUP_ID || "emso-processor",
       maxWaitTimeInMs: 5000,
       sessionTimeout: 30000,
     });
 
-<<<<<<< HEAD
     try {
       await consumer.connect();
       log("Successfully connected to Kafka", "kafka");
@@ -202,10 +182,6 @@
           await new Promise((resolve) => setTimeout(resolve, 5000));
         }
       }
-=======
-    await consumer.connect();
-    log("Connected to Kafka", "kafka");
->>>>>>> 238c5576
 
     const topics = process.env.KAFKA_TOPICS?.split(",") || ["content_management"];
     for (const topic of topics) {
@@ -226,7 +202,6 @@
           messageChunks.push(messages.slice(i, i + KAFKA_CONFIG.BATCH_SIZE));
         }
 
-<<<<<<< HEAD
           if ("externalId" in parsedMessage) {
             await processContentMessage(parsedMessage as ContentMessage);
           } else if ("full_name" in parsedMessage) {
@@ -238,46 +213,6 @@
           }
         },
       });
-=======
-        for (const chunk of messageChunks) {
-          if (!isRunning() || isStale() || isShuttingDown) break;
-
-          await Promise.all(chunk.map(async (message) => {
-            try {
-              const parsedMessage = parseMessage(message.value);
-              if (!parsedMessage) {
-                log(`Invalid message format: ${message.value}`, "kafka-error");
-                resolveOffset(message.offset);
-                return;
-              }
-
-              const success = await processMessageWithRetry(
-                parsedMessage,
-                async (msg: ContentMessage | SupportMessage) => {
-                  await db.transaction(async (tx) => {
-                    if ("externalId" in msg) {
-                      await processContentMessage(msg as ContentMessage, tx);
-                    } else if ("full_name" in msg) {
-                      await processSupportMessage(msg as SupportMessage, tx);
-                    }
-                  }, { isolationLevel: 'serializable' });
-                }
-              );
-
-              if (success) {
-                resolveOffset(message.offset);
-                await heartbeat();
-              }
-            } catch (error) {
-              log(`Fatal error processing message: ${error}`, "kafka-error");
-              await sendToDeadLetterQueue(message);
-              resolveOffset(message.offset);
-            }
-          }));
-        }
-      },
-    });
->>>>>>> 238c5576
 
     return consumer;
   } catch (error) {
@@ -561,13 +496,4 @@
     await consumer.disconnect();
     log("Disconnected from Kafka", "kafka");
   }
-}
-
-process.on('SIGTERM', async () => {
-  isShuttingDown = true;
-  if (consumer) {
-    await consumer.disconnect();
-    log("Kafka consumer disconnected gracefully", "kafka");
-  }
-  process.exit(0);
-});+}