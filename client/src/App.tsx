--- conflicted
+++ resolved
@@ -19,6 +19,7 @@
 import SupportPage from './pages/user-feedback/support-page';
 import VerificationPage from './pages/user-feedback/verification-page';
 import TickPage from './pages/user-feedback/tick-page';
+import RealUserPage from "./pages/real-user-page";
 
 function Router() {
   return (
@@ -37,10 +38,7 @@
       <Route path="/user-feedback/support" component={SupportPage} />
       <Route path="/user-feedback/verification" component={VerificationPage} />
       <Route path="/user-feedback/tick" component={TickPage} />
-<<<<<<< HEAD
       <ProtectedRoute path="/real-user" component={RealUserPage} adminOnly={false} />
-=======
->>>>>>> 1cdc3ffd
       <Route component={NotFound} />
     </Switch>
   );
